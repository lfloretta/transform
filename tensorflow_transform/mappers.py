# Copyright 2017 Google Inc. All Rights Reserved.
#
# Licensed under the Apache License, Version 2.0 (the "License");
# you may not use this file except in compliance with the License.
# You may obtain a copy of the License at
#
#     http://www.apache.org/licenses/LICENSE-2.0
#
# Unless required by applicable law or agreed to in writing, software
# distributed under the License is distributed on an "AS IS" BASIS,
# WITHOUT WARRANTIES OR CONDITIONS OF ANY KIND, either express or implied.
# See the License for the specific language governing permissions and
# limitations under the License.
"""The core public API of TFTransform.  Provide functions to transform tensors.

The core tf.Transform API requires a user to construct a
"preprocessing function" that accepts and returns `Tensor`s.  This function is
built by composing regular functions built from TensorFlow ops, as well as
special functions we refer to as `Analyzer`s.  `Analyzer`s behave similarly to
TensorFlow ops but require a full pass over the whole dataset to compute their
output value.  The analyzers are defined in analyzers.py, while this module
provides helper functions that call analyzers and then use the results of the
anaylzers to transform the original data.

The user-defined preprocessing function should accept and return `Tensor`s that
are batches from the dataset, whose batch size may vary.  For example the
following preprocessing function centers the input 'x' while returning 'y'
unchanged.

import tensorflow_transform as tft

def preprocessing_fn(inputs):
  x = inputs['x']
  y = inputs['y']

  # Apply the `mean` analyzer to obtain the mean x.
  x_mean = tft.mean(x)

  # Subtract the mean.
  x_centered = x - mean

  # Return a new dictionary containing x_centered, and y unchanged
  return {
    'x_centered': x_centered,
    'y': y
  }

This user-defined function then must be run using an implementation based on
some distributed computation framework.  The canonical implementation uses
Apache Beam as the underlying framework.  See beam/impl.py for how to use the
Beam implementation.
"""

from __future__ import absolute_import
from __future__ import division
from __future__ import print_function

import collections
import os
# GOOGLE-INITIALIZATION
import six

import tensorflow as tf
from tensorflow_transform import analyzers
from tensorflow_transform import schema_inference

# pylint: disable=g-direct-tensorflow-import
from tensorflow.contrib.boosted_trees.python.ops import quantile_ops
from tensorflow.python.ops import check_ops
from tensorflow.python.util import deprecation
# pylint: enable=g-direct-tensorflow-import

# TODO(b/132098015): Schema annotations aren't yet supported in OSS builds.
# pylint: disable=g-import-not-at-top
try:
  from tensorflow_transform import annotations_pb2
except ImportError:
  pass
# pylint: enable=g-import-not-at-top


def sparse_tensor_to_dense_with_shape(x, shape, default_value=0):
  """Converts a `SparseTensor` into a dense tensor and sets its shape.

  Args:
    x: A `SparseTensor`.
    shape: The desired shape of the densified `Tensor`.
    default_value: (Optional) Value to set for indices not specified. Defaults
      to zero.

  Returns:
    A `Tensor` with the desired shape.

  Raises:
    ValueError: If input is not a `SparseTensor`.
  """
  if not isinstance(x, tf.SparseTensor):
    raise ValueError('input must be a SparseTensor')
  new_dense_shape = [
      x.dense_shape[i] if size is None else size
      for i, size in enumerate(shape)
  ]
  dense = tf.compat.v1.sparse_to_dense(x.indices, new_dense_shape, x.values,
                                       default_value)
  dense.set_shape(shape)
  return dense


def scale_by_min_max(x,
                     output_min=0.0,
                     output_max=1.0,
                     elementwise=False,
                     name=None):
  """Scale a numerical column into the range [output_min, output_max].

  Args:
    x: A numeric `Tensor`.
    output_min: The minimum of the range of output values.
    output_max: The maximum of the range of output values.
    elementwise: If true, scale each element of the tensor independently.
    name: (Optional) A name for this operation.

  Returns:
    A `Tensor` containing the input column scaled to [output_min, output_max].

  Raises:
    ValueError: If output_min, output_max have the wrong order.
  """
  with tf.compat.v1.name_scope(name, 'scale_by_min_max'):
    return scale_by_min_max_per_key(x,
                                    key=None,
                                    output_min=output_min,
                                    output_max=output_max,
                                    elementwise=elementwise,
                                    name=name)


def scale_by_min_max_per_key(x,
                             key=None,
                             output_min=0.0,
                             output_max=1.0,
                             elementwise=False,
                             name=None):
  """Scale a numerical column into a predefined range on a per-key basis.

  Args:
    x: A numeric `Tensor`.
    key: A string `Tensor`.
    output_min: The minimum of the range of output values.
    output_max: The maximum of the range of output values.
    elementwise: If true, scale each element of the tensor independently.
    name: (Optional) A name for this operation.

  Returns:
    A `Tensor` containing the input column scaled to [output_min, output_max]
    on a per-key basis.

  Raises:
    ValueError: If output_min, output_max have the wrong order.
    NotImplementedError: If elementwise is True and key is not None.
  """
  with tf.compat.v1.name_scope(name, 'scale_by_min_max_per_key'):
    if output_min >= output_max:
      raise ValueError('output_min must be less than output_max')

<<<<<<< HEAD
    x = tf.cast(x, tf.float64, name='Cast_Float')

    min_x_value, max_x_value = analyzers._min_and_max(  # pylint: disable=protected-access
        x, reduce_instance_dims=not elementwise)
=======
    x = tf.cast(x, dtype=tf.float32)
    if key is None:
      min_x_value, max_x_value = analyzers._min_and_max(  # pylint: disable=protected-access
          x, reduce_instance_dims=not elementwise)
    else:
      if elementwise:
        raise NotImplementedError('Per-key elementwise reduction not supported')
      key_vocab, min_x_value, max_x_value = analyzers._min_and_max_per_key(  # pylint: disable=protected-access
          x, key, reduce_instance_dims=not elementwise)

      key_indices = _lookup_key(key.values if isinstance(key, tf.SparseTensor)
                                else key, key_vocab)
>>>>>>> 5dcdacaf

      min_x_value = tf.gather(min_x_value, key_indices, axis=-1)
      max_x_value = tf.gather(max_x_value, key_indices, axis=-1)
      if min_x_value.get_shape().ndims < x.get_shape().ndims and not isinstance(
          x, tf.SparseTensor):
        # Non-elementwise per-key reduction returns a tensor with rank 1.
        # The shapes need to match with x to finish the 0-1 mapping.
        min_x_value = tf.expand_dims(min_x_value, -1)
        max_x_value = tf.expand_dims(max_x_value, -1)

    x_shape = tf.shape(input=x)

    # If min==max, the result will be the mean of the requested range.
    # Note that both the options of tf.where are computed, which means that this
    # will compute unused NaNs.
    if elementwise:
      where_cond = tf.tile(
          tf.expand_dims(min_x_value < max_x_value, 0),
          tf.concat([[x_shape[0]], tf.ones_like(x_shape[1:])], axis=0))
    else:
      if key is None:
        where_cond = tf.fill(x_shape, min_x_value < max_x_value)
      else:
        where_cond = tf.tile(
            min_x_value < max_x_value,
            tf.squeeze(tf.stack([tf.constant([1]), tf.shape(x)[1:]])))
    scaled_result = tf.where(where_cond,
                             (x - min_x_value) / (max_x_value - min_x_value),
                             tf.fill(x_shape, 0.5))

    return (scaled_result * (output_max - output_min)) + output_min


def scale_to_0_1(x, elementwise=False, name=None):
  """Returns a column which is the input column scaled to have range [0,1].

  Args:
    x: A numeric `Tensor`.
    elementwise: If true, scale each element of the tensor independently.
    name: (Optional) A name for this operation.

  Returns:
    A `Tensor` containing the input column scaled to [0, 1].
  """
  return scale_by_min_max(x, 0, 1, elementwise=elementwise, name=name)


def scale_to_0_1_per_key(x, key, elementwise=False, name=None):
  """Returns a column which is the input column scaled to have range [0,1].

  Args:
    x: A numeric `Tensor`.
    key: A `Tensor` of type string.
    elementwise: If true, scale each element of the tensor independently.
    name: (Optional) A name for this operation.

  Returns:
    A `Tensor` containing the input column scaled to [0, 1], per key.
  """
  return scale_by_min_max_per_key(x, key, 0, 1, elementwise, name=name)


def scale_to_z_score(x, elementwise=False, name=None, output_dtype=None):
  """Returns a standardized column with mean 0 and variance 1.

  Scaling to z-score subtracts out the mean and divides by standard deviation.
  Note that the standard deviation computed here is based on the biased variance
  (0 delta degrees of freedom), as computed by analyzers.var.

  Args:
    x: A numeric `Tensor` or `SparseTensor`.
    elementwise: If true, scales each element of the tensor independently;
        otherwise uses the mean and variance of the whole tensor.
    name: (Optional) A name for this operation.
    output_dtype: (Optional) If not None, casts the output tensor to this type.

  Returns:
    A `Tensor` or `SparseTensor` containing the input column scaled to mean 0
    and variance 1 (standard deviation 1), given by: (x - mean(x)) / std_dev(x).
    If `x` is floating point, the mean will have the same type as `x`. If `x` is
    integral, the output is cast to tf.float32.

    Note that TFLearn generally permits only tf.int64 and tf.float32, so casting
    this scaler's output may be necessary.
  """
  with tf.compat.v1.name_scope(name, 'scale_to_z_score'):
    return scale_to_z_score_per_key(x=x,
                                    key=None,
                                    elementwise=elementwise,
                                    name=name,
                                    output_dtype=output_dtype)


def scale_to_z_score_per_key(x, key=None, elementwise=False, name=None,
                             output_dtype=None):
  """Returns a standardized column with mean 0 and variance 1, grouped per key.

  Scaling to z-score subtracts out the mean and divides by standard deviation.
  Note that the standard deviation computed here is based on the biased variance
  (0 delta degrees of freedom), as computed by analyzers.var.

  Args:
    x: A numeric `Tensor` or `SparseTensor`.
    key: A Tensor or `SparseTensor` of dtype tf.string.  If `x` is a
        `SparseTensor`, `key` must exactly match `x` in everything except
        values.
    elementwise: If true, scales each element of the tensor independently;
        otherwise uses the mean and variance of the whole tensor.
        Currently, not supported for per-key operations.
    name: (Optional) A name for this operation.
    output_dtype: (Optional) If not None, casts the output tensor to this type.

  Returns:
    A `Tensor` or `SparseTensor` containing the input column scaled to mean 0
    and variance 1 (standard deviation 1), grouped per key.
    That is, for all keys k: (x - mean(x)) / std_dev(x) for all x with key k.
    If `x` is floating point, the mean will have the same type as `x`. If `x` is
    integral, the output is cast to tf.float32.

    Note that TFLearn generally permits only tf.int64 and tf.float32, so casting
    this scaler's output may be necessary.
  """
  with tf.compat.v1.name_scope(name, 'scale_to_z_score_per_key'):
    # x_mean will be float16, float32, or float64, depending on type of x

    if key is None:
      x_mean, x_var = analyzers._mean_and_var(  # pylint: disable=protected-access
          x, reduce_instance_dims=not elementwise, output_dtype=output_dtype)
    else:
      if elementwise:
        raise NotImplementedError('Per-key elementwise reduction not supported')

      key_vocab, key_means, key_vars = analyzers._mean_and_var_per_key(  # pylint: disable=protected-access
          x, key, output_dtype=output_dtype)

      key_indices = _lookup_key(
          key.values if isinstance(key, tf.SparseTensor) else key, key_vocab)

      x_mean = tf.gather(key_means, key_indices, axis=-1)
      x_var = tf.gather(key_vars, key_indices, axis=-1)
      if not isinstance(x, tf.SparseTensor):
        # Non-elementwise per-key reduce returns a tensor with rank 1 (batch).
        # The dimension count needs to match with x to finish the z-score
        # mapping, because we want to broadcast x_mean and x_var with x.
        # To do so we need to add singleton dimensions, otherwise TF will try to
        # broadcast along the wrong dimensions.
        for _ in range(x.get_shape().ndims - x_mean.get_shape().ndims):
          x_mean = tf.expand_dims(x_mean, -1)
          x_var = tf.expand_dims(x_var, -1)
    compose_result_fn = lambda values: values
    x_values = x

    if isinstance(x, tf.SparseTensor):
      x_values = x.values
      compose_result_fn = (lambda values: tf.SparseTensor(  # pylint: disable=g-long-lambda
          indices=x.indices, values=values, dense_shape=x.dense_shape))
      if elementwise:
        # Only supports SparseTensors with rank 2.
        x.get_shape().assert_has_rank(2)

        x_mean = tf.gather(x_mean, x.indices[:, 1])
        x_var = tf.gather(x_var, x.indices[:, 1])

    numerator = tf.cast(x_values, x_mean.dtype) - x_mean
    denominator = tf.sqrt(x_var)
    cond = tf.not_equal(denominator, 0)

    if elementwise and isinstance(x, tf.Tensor):
      # Repeats cond when necessary across the batch dimension for it to be
      # compatible with the shape of numerator.
      cond = tf.cast(
          tf.zeros_like(numerator) + tf.cast(cond, numerator.dtype),
          dtype=tf.bool)

    deviation_values = tf.where(cond, tf.divide(numerator, denominator),
                                numerator)
    return compose_result_fn(deviation_values)


def tfidf(x, vocab_size, smooth=True, name=None):
  """Maps the terms in x to their term frequency * inverse document frequency.

  The term frequency of a term in a document is calculated as
  (count of term in document) / (document size)

  The inverse document frequency of a term is, by default, calculated as
  1 + log((corpus size + 1) / (count of documents containing term + 1)).

  Example usage:
    example strings [["I", "like", "pie", "pie", "pie"], ["yum", "yum", "pie]]
    in: SparseTensor(indices=[[0, 0], [0, 1], [0, 2], [0, 3], [0, 4],
                              [1, 0], [1, 1], [1, 2]],
                     values=[1, 2, 0, 0, 0, 3, 3, 0])
    out: SparseTensor(indices=[[0, 0], [0, 1], [0, 2], [1, 0], [1, 1]],
                      values=[1, 2, 0, 3, 0])
         SparseTensor(indices=[[0, 0], [0, 1], [0, 2], [1, 0], [1, 1]],
                      values=[(1/5)*(log(3/2)+1), (1/5)*(log(3/2)+1), (3/5),
                              (2/3)*(log(3/2)+1), (1/3)]
    NOTE that the first doc's duplicate "pie" strings have been combined to
    one output, as have the second doc's duplicate "yum" strings.

  Args:
    x: A `SparseTensor` representing int64 values (most likely that are the
        result of calling string_to_int on a tokenized string).
    vocab_size: An int - the count of vocab used to turn the string into int64s
        including any OOV buckets.
    smooth: A bool indicating if the inverse document frequency should be
        smoothed. If True, which is the default, then the idf is calculated as
        1 + log((corpus size + 1) / (document frequency of term + 1)).
        Otherwise, the idf is
        1 +log((corpus size) / (document frequency of term)), which could
        result in a division by zero error.
    name: (Optional) A name for this operation.

  Returns:
    Two `SparseTensor`s with indices [index_in_batch, index_in_bag_of_words].
    The first has values vocab_index, which is taken from input `x`.
    The second has values tfidf_weight.
  """

  def _to_vocab_range(x):
    """Enforces that the vocab_ids in x are positive."""
    return tf.SparseTensor(
        indices=x.indices,
        values=tf.mod(x.values, vocab_size),
        dense_shape=x.dense_shape)

  with tf.compat.v1.name_scope(name, 'tfidf'):
    cleaned_input = _to_vocab_range(x)

    term_frequencies = _to_term_frequency(cleaned_input, vocab_size)

    count_docs_with_term_column = _count_docs_with_term(term_frequencies)
    # Expand dims to get around the min_tensor_rank checks
    sizes = tf.expand_dims(tf.shape(input=cleaned_input)[0], 0)
    # [batch, vocab] - tfidf
    tfidfs = _to_tfidf(term_frequencies,
                       analyzers.sum(count_docs_with_term_column,
                                     reduce_instance_dims=False),
                       analyzers.sum(sizes),
                       smooth)
    return _split_tfidfs_to_outputs(tfidfs)


def _split_tfidfs_to_outputs(tfidfs):
  """Splits [batch, vocab]-weight into [batch, bow]-vocab & [batch, bow]-tfidf.

  Args:
    tfidfs: the `SparseTensor` output of _to_tfidf
  Returns:
    Two `SparseTensor`s with indices [index_in_batch, index_in_bag_of_words].
    The first has values vocab_index, which is taken from input `x`.
    The second has values tfidf_weight.
  """
  # Split tfidfs tensor into [batch, dummy] -> vocab & [batch, dummy] -> tfidf
  # The "dummy" index counts from 0 to the number of unique tokens in the doc.
  # So example doc ["I", "like", "pie", "pie", "pie"], with 3 unique tokens,
  # will have "dummy" indices [0, 1, 2]. The particular dummy index that any
  # token receives is not important, only that the tfidf value and vocab index
  # have the *same* dummy index, so that feature_column can apply the weight to
  # the correct vocab item.
  dummy_index = segment_indices(tfidfs.indices[:, 0])
  out_index = tf.concat(
      [tf.expand_dims(tfidfs.indices[:, 0], 1),
       tf.expand_dims(dummy_index, 1)], 1)

  out_shape_second_dim = tf.maximum(
      tf.reduce_max(input_tensor=dummy_index), -1) + 1
  out_shape = tf.stack([tfidfs.dense_shape[0], out_shape_second_dim])
  out_shape.set_shape([2])

  de_duped_indicies_out = tf.SparseTensor(  # NOTYPO ('indices')
      indices=out_index,
      values=tfidfs.indices[:, 1],
      dense_shape=out_shape)
  de_duped_tfidf_out = tf.SparseTensor(
      indices=out_index,
      values=tfidfs.values,
      dense_shape=out_shape)
  return de_duped_indicies_out, de_duped_tfidf_out  # NOTYPO ('indices')


def _to_term_frequency(x, vocab_size):
  """Creates a SparseTensor of term frequency for every doc/term pair.

  Args:
    x : a SparseTensor of int64 representing string indices in vocab.
    vocab_size: A scalar int64 Tensor - the count of vocab used to turn the
        string into int64s including any OOV buckets.

  Returns:
    a SparseTensor with the count of times a term appears in a document at
        indices <doc_index_in_batch>, <term_index_in_vocab>,
        with size (num_docs_in_batch, vocab_size).
  """
  # Construct intermediary sparse tensor with indices
  # [<doc>, <term_index_in_doc>, <vocab_id>] and tf.ones values.
  vocab_size = tf.convert_to_tensor(value=vocab_size, dtype=tf.int64)
  split_indices = tf.cast(
      tf.split(x.indices, axis=1, num_or_size_splits=2), dtype=tf.int64)
  expanded_values = tf.cast(tf.expand_dims(x.values, 1), dtype=tf.int64)
  next_index = tf.concat(
      [split_indices[0], split_indices[1], expanded_values], axis=1)

  next_values = tf.ones_like(x.values)
  expanded_vocab_size = tf.expand_dims(vocab_size, 0)
  next_shape = tf.concat(
      [x.dense_shape, expanded_vocab_size], 0)

  next_tensor = tf.SparseTensor(
      indices=tf.cast(next_index, dtype=tf.int64),
      values=next_values,
      dense_shape=next_shape)

  # Take the intermediary tensor and reduce over the term_index_in_doc
  # dimension. This produces a tensor with indices [<doc_id>, <term_id>]
  # and values [count_of_term_in_doc] and shape batch x vocab_size
  term_count_per_doc = tf.compat.v1.sparse_reduce_sum_sparse(next_tensor, 1)

  dense_doc_sizes = tf.cast(
      tf.sparse.reduce_sum(
          tf.SparseTensor(
              indices=x.indices,
              values=tf.ones_like(x.values),
              dense_shape=x.dense_shape), 1),
      dtype=tf.float64)

  gather_indices = term_count_per_doc.indices[:, 0]
  gathered_doc_sizes = tf.gather(dense_doc_sizes, gather_indices)

  term_frequency = (
      tf.cast(term_count_per_doc.values, dtype=tf.float64) /
      tf.cast(gathered_doc_sizes, dtype=tf.float64))
  return tf.SparseTensor(
      indices=term_count_per_doc.indices,
      values=term_frequency,
      dense_shape=term_count_per_doc.dense_shape)


def _to_tfidf(term_frequency, reduced_term_freq, corpus_size, smooth):
  """Calculates the inverse document frequency of terms in the corpus.

  Args:
    term_frequency: The `SparseTensor` output of _to_term_frequency.
    reduced_term_freq: A `Tensor` of shape (vocabSize,) that represents the
        count of the number of documents with each term.
    corpus_size: A scalar count of the number of documents in the corpus.
    smooth: A bool indicating if the idf value should be smoothed. See
        tfidf_weights documentation for details.

  Returns:
    A `SparseTensor` with indices=<doc_index_in_batch>, <term_index_in_vocab>,
    values=term frequency * inverse document frequency,
    and shape=(batch, vocab_size)
  """
  # The idf tensor has shape (vocab_size,)
  if smooth:
    idf = tf.math.log((tf.cast(corpus_size, dtype=tf.float64) + 1.0) /
                      (1.0 + tf.cast(reduced_term_freq, dtype=tf.float64))) + 1
  else:
    idf = tf.math.log(
        tf.cast(corpus_size, dtype=tf.float64) /
        (tf.cast(reduced_term_freq, dtype=tf.float64))) + 1

  gathered_idfs = tf.gather(tf.squeeze(idf), term_frequency.indices[:, 1])
<<<<<<< HEAD
  tfidf_values = (
    tf.cast(term_frequency.values, tf.float64, name='Calc_tfidf1') *
    tf.cast(gathered_idfs, tf.float64, name='Calc_tfidf2')
    )
=======
  tfidf_values = tf.cast(
      term_frequency.values, dtype=tf.float32) * tf.cast(
          gathered_idfs, dtype=tf.float32)
>>>>>>> 5dcdacaf

  return tf.SparseTensor(
      indices=term_frequency.indices,
      values=tfidf_values,
      dense_shape=term_frequency.dense_shape)


def _count_docs_with_term(term_frequency):
  """Computes the number of documents in a batch that contain each term.

  Args:
    term_frequency: The `SparseTensor` output of _to_term_frequency.
  Returns:
    A `Tensor` of shape (vocab_size,) that contains the number of documents in
    the batch that contain each term.
  """
  count_of_doc_inter = tf.SparseTensor(
      indices=term_frequency.indices,
      values=tf.ones_like(term_frequency.values),
      dense_shape=term_frequency.dense_shape)
  out = tf.sparse.reduce_sum(count_of_doc_inter, axis=0)
  return tf.expand_dims(out, 0)


def compute_and_apply_vocabulary(
    x,
    default_value=-1,
    top_k=None,
    frequency_threshold=None,
    num_oov_buckets=0,
    vocab_filename=None,
    weights=None,
    labels=None,
    use_adjusted_mutual_info=False,
    min_diff_from_avg=0.0,
    coverage_top_k=None,
    coverage_frequency_threshold=None,
    key_fn=None,
    fingerprint_shuffle=False,
    name=None):
  r"""Generates a vocabulary for `x` and maps it to an integer with this vocab.

  In case one of the tokens contains the '\n' or '\r' characters or is empty it
  will be discarded since we are currently writing the vocabularies as text
  files. This behavior will likely be fixed/improved in the future.

  Note that this function will cause a vocabulary to be computed.  For large
  datasets it is highly recommended to either set frequency_threshold or top_k
  to control the size of the vocabulary, and also the run time of this
  operation.

  Args:
    x: A `Tensor` or `SparseTensor` of type tf.string or tf.int[8|16|32|64].
    default_value: The value to use for out-of-vocabulary values, unless
      'num_oov_buckets' is greater than zero.
    top_k: Limit the generated vocabulary to the first `top_k` elements. If set
      to None, the full vocabulary is generated.
    frequency_threshold: Limit the generated vocabulary only to elements whose
      absolute frequency is >= to the supplied threshold. If set to None, the
      full vocabulary is generated.  Absolute frequency means the number of
      occurences of the element in the dataset, as opposed to the proportion of
      instances that contain that element.
    num_oov_buckets:  Any lookup of an out-of-vocabulary token will return a
      bucket ID based on its hash if `num_oov_buckets` is greater than zero.
      Otherwise it is assigned the `default_value`.
    vocab_filename: The file name for the vocabulary file. If None, a name based
      on the scope name in the context of this graph will be used as the
      file name. If not None, should be unique within a given preprocessing
      function.
      NOTE in order to make your pipelines resilient to implementation details
      please set `vocab_filename` when you are using the vocab_filename on a
      downstream component.
    weights: (Optional) Weights `Tensor` for the vocabulary. It must have the
      same shape as x.
    labels: (Optional) Labels `Tensor` for the vocabulary. It must have dtype
      int64, have values 0 or 1, and have the same shape as x.
    use_adjusted_mutual_info: If true, use adjusted mutual information.
    min_diff_from_avg: Mutual information of a feature will be adjusted to zero
      whenever the difference between count of the feature with any label and
      its expected count is lower than min_diff_from_average.
    coverage_top_k: (Optional), (Experimental) The minimum number of elements
      per key to be included in the vocabulary.
    coverage_frequency_threshold: (Optional), (Experimental) Limit the coverage
      arm of the vocabulary only to elements whose absolute frequency is >= this
      threshold for a given key.
    key_fn: (Optional), (Experimental) A fn that takes in a single entry of `x`
      and returns the corresponding key for coverage calculation. If this is
      `None`, no coverage arm is added to the vocabulary.
    fingerprint_shuffle: (Optional), (Experimental) Whether to sort the
      vocabularies by fingerprint instead of counts. This is useful for load
      balancing on the training parameter servers. Shuffle only happens while
      writing the files, so all the filters above will still take effect.
    name: (Optional) A name for this operation.

  Returns:
    A `Tensor` or `SparseTensor` where each string value is mapped to an
    integer. Each unique string value that appears in the vocabulary
    is mapped to a different integer and integers are consecutive starting from
    zero. String value not in the vocabulary is assigned default_value.

  Raises:
    ValueError: If `top_k` or `frequency_threshold` is negative.
      If `coverage_top_k` or `coverage_frequency_threshold` is negative.
  """
  with tf.compat.v1.name_scope(name, 'compute_and_apply_vocabulary'):
    deferred_vocab_and_filename = analyzers.vocabulary(
        x=x,
        top_k=top_k,
        frequency_threshold=frequency_threshold,
        vocab_filename=vocab_filename,
        weights=weights,
        labels=labels,
        use_adjusted_mutual_info=use_adjusted_mutual_info,
        min_diff_from_avg=min_diff_from_avg,
        coverage_top_k=coverage_top_k,
        coverage_frequency_threshold=coverage_frequency_threshold,
        key_fn=key_fn,
        fingerprint_shuffle=fingerprint_shuffle,
        name=name)
    return apply_vocabulary(
        x, deferred_vocab_and_filename, default_value, num_oov_buckets)


@deprecation.deprecated(None,
                        'Use `tft.compute_and_apply_vocabulary()` instead.')
def string_to_int(x,
                  default_value=-1,
                  top_k=None,
                  frequency_threshold=None,
                  num_oov_buckets=0,
                  vocab_filename=None,
                  weights=None,
                  labels=None,
                  name=None):
  r"""See `tft.compute_and_apply_vocabulary`."""
  return compute_and_apply_vocabulary(
      x=x,
      default_value=default_value,
      top_k=top_k,
      frequency_threshold=frequency_threshold,
      num_oov_buckets=num_oov_buckets,
      vocab_filename=vocab_filename,
      weights=weights,
      labels=labels,
      name=name)


def apply_vocabulary(x,
                     deferred_vocab_filename_tensor,
                     default_value=-1,
                     num_oov_buckets=0,
                     lookup_fn=None,
                     name=None):
  r"""Maps `x` to a vocabulary specified by the deferred tensor.

  This function also writes domain statistics about the vocabulary min and max
  values. Note that the min and max are inclusive, and depend on the vocab size,
  num_oov_buckets and default_value.

  In case one of the tokens contains the '\n' or '\r' characters or is empty it
  will be discarded since we are currently writing the vocabularies as text
  files. This behavior will likely be fixed/improved in the future.

  Args:
    x: A categorical `Tensor` or `SparseTensor` of type tf.string or
      tf.int[8|16|32|64] to which the vocabulary transformation should be
      applied. The column names are those intended for the transformed tensors.
    deferred_vocab_filename_tensor: The deferred vocab filename tensor as
      returned by `tft.vocabulary`.
    default_value: The value to use for out-of-vocabulary values, unless
      'num_oov_buckets' is greater than zero.
    num_oov_buckets:  Any lookup of an out-of-vocabulary token will return a
      bucket ID based on its hash if `num_oov_buckets` is greater than zero.
      Otherwise it is assigned the `default_value`.
    lookup_fn: Optional lookup function, if specified it should take a tensor
      and a deferred vocab filename as an input and return a lookup `op` along
      with the table size, by default `apply_vocab` constructs a StaticHashTable
      for the table lookup.
    name: (Optional) A name for this operation.

  Returns:
    A `Tensor` or `SparseTensor` where each string value is mapped to an
    integer. Each unique string value that appears in the vocabulary
    is mapped to a different integer and integers are consecutive
    starting from zero, and string value not in the vocabulary is
    assigned default_value.
  """
  with tf.compat.v1.name_scope(name, 'apply_vocab'):
    if x.dtype != tf.string and not x.dtype.is_integer:
      raise tf.errors.InvalidArgumentError(
          'expected tf.string or tf.int[8|16|32|64] but got %r' % x.dtype)

    if lookup_fn:
      result, table_size = lookup_fn(x, deferred_vocab_filename_tensor)
    else:
      if (deferred_vocab_filename_tensor is None
          or (isinstance(deferred_vocab_filename_tensor,
                         (six.binary_type, six.text_type))
              and not deferred_vocab_filename_tensor)):
        raise ValueError('`deferred_vocab_filename_tensor` must not be empty.')
      initializer = tf.lookup.TextFileInitializer(
          deferred_vocab_filename_tensor,
          key_dtype=x.dtype,
          key_index=tf.lookup.TextFileIndex.WHOLE_LINE,
          value_dtype=tf.int64,
          value_index=tf.lookup.TextFileIndex.LINE_NUMBER,
          delimiter=' ')

      if num_oov_buckets > 0:
        table = tf.lookup.StaticVocabularyTable(initializer,
                                                num_oov_buckets=num_oov_buckets,
                                                lookup_key_dtype=x.dtype)
      else:
        table = tf.lookup.StaticHashTable(initializer,
                                          default_value=default_value)
      table_size = table.size()
      result = table.lookup(x)

    # Specify schema overrides which will override the values in the schema
    # with the min and max values, which are deferred as they are only known
    # once the analyzer has run.
    #
    # `table_size` includes the num oov buckets.  The default value is only used
    # if num_oov_buckets <= 0.
    min_value = tf.constant(0, tf.int64)
    max_value = table_size - 1
    if num_oov_buckets <= 0:
      min_value = tf.minimum(min_value, default_value)
      max_value = tf.maximum(max_value, default_value)
    schema_inference.set_tensor_schema_override(
        result.values if isinstance(result, tf.SparseTensor) else result,
        min_value, max_value)

    return result


@deprecation.deprecated(None, 'Use `tft.apply_vocabulary()` instead.')
def apply_vocab(x,
                deferred_vocab_filename_tensor,
                default_value=-1,
                num_oov_buckets=0,
                lookup_fn=None,
                name=None):
  r"""See `tft.apply_vocabulary`."""
  return apply_vocabulary(
      x=x,
      deferred_vocab_filename_tensor=deferred_vocab_filename_tensor,
      default_value=default_value,
      num_oov_buckets=num_oov_buckets,
      lookup_fn=lookup_fn,
      name=name)


def segment_indices(segment_ids, name=None):
  """Returns a `Tensor` of indices within each segment.

  segment_ids should be a sequence of non-decreasing non-negative integers that
  define a set of segments, e.g. [0, 0, 1, 2, 2, 2] defines 3 segments of length
  2, 1 and 3.  The return value is a `Tensor` containing the indices within each
  segment.

  Example input: [0, 0, 1, 2, 2, 2]
  Example output: [0, 1, 0, 0, 1, 2]

  Args:
    segment_ids: A 1-d `Tensor` containing an non-decreasing sequence of
        non-negative integers with type `tf.int32` or `tf.int64`.
    name: (Optional) A name for this operation.

  Returns:
    A `Tensor` containing the indices within each segment.
  """
  with tf.compat.v1.name_scope(name, 'segment_indices'):
    # TODO(KesterTong): This is a fundamental operation for segments, write a C++
    # op to do this.
    # TODO(KesterTong): Add a check that segment_ids are increasing.
    segment_lengths = tf.math.segment_sum(
        tf.ones_like(segment_ids), segment_ids)
    segment_starts = tf.gather(tf.concat([[0], tf.cumsum(segment_lengths)], 0),
                               segment_ids)
    return (tf.range(tf.size(input=segment_ids, out_type=segment_ids.dtype)) -
            segment_starts)


def deduplicate_tensor_per_row(input_tensor, name=None):
  """Deduplicates each row (0-th dimension) of the provided tensor.

  Args:
    input_tensor: A two-dimensional `Tensor` or `SparseTensor`. The first
      dimension is assumed to be the batch or "row" dimension, and deduplication
      is done on the 2nd dimension. If the Tensor is 1D it is returned as the
      equivalent `SparseTensor` since the "row" is a scalar can't be further
      deduplicated.
    name: Optional name for the operation.

  Returns:
    A  `SparseTensor` containing the unique set of values from each
      row of the input. Note: the original order of the input may not be
      preserved.
  """
  with tf.compat.v1.name_scope(name, 'deduplicate_per_row'):

    if isinstance(input_tensor, tf.SparseTensor):
      batch_dim = tf.cast(input_tensor.dense_shape[0], tf.int32)
      rank = input_tensor.dense_shape.shape[0]
    else:
      batch_dim = tf.cast(tf.shape(input_tensor)[0], tf.int32)
      rank = input_tensor.shape.rank

    def _univalent_dense_to_sparse(batch_dim, input_tensor):
      """Helper to convert a 1D dense `Tensor` to a `SparseTensor`."""
      indices = tf.cast(
          tf.stack([
              tf.range(batch_dim, dtype=tf.int32),
              tf.zeros(batch_dim, dtype=tf.int32)
          ],
                   axis=1),
          dtype=tf.int64)

      return tf.SparseTensor(
          indices=indices, values=input_tensor, dense_shape=(batch_dim, 1))

    if rank is not None:
      # If the rank is known at graph construction time, and it's rank 1, there
      # is no deduplication to be done so we can return early.
      if rank <= 1:
        if isinstance(input_tensor, tf.SparseTensor):
          return input_tensor
        # Even though we are just returning as is, we convert to a SparseTensor
        # to ensure consistent output type.
        return _univalent_dense_to_sparse(batch_dim, input_tensor)
      if rank > 2:
        raise ValueError(
            'Deduplication assumes a rank 2 tensor, got {}.'.format(rank))
      return _deduplicate_tensor_per_row(input_tensor, batch_dim)

    if isinstance(input_tensor, tf.SparseTensor):
      return _deduplicate_tensor_per_row(input_tensor, batch_dim)
    else:
      # Again check for rank 1 tensor (that doesn't need deduplication), this
      # time handling inputs where rank isn't known until execution time.
      dynamic_rank = tf.rank(input_tensor)
      return tf.cond(
          tf.equal(dynamic_rank, 1),
          lambda: _univalent_dense_to_sparse(batch_dim, input_tensor),
          lambda: _deduplicate_tensor_per_row(input_tensor, batch_dim),
      )


_DedupRowLoopArgs = collections.namedtuple(
    'DedupRowLoopArgs',
    [
        'index',  # Index representing the row of input_tensor to be processed.
        'input_tensor',  # `Tensor` or `SparseTensor` to be deuplicated per row.
        'indices',  # `TensorArray` containing indices of each deduplicated row.
        'values',  # `TensorArray` containing values of each deduplicated row.
        'max_unique',  # Tracks the maximum size of any row.
    ])


class _DedupRowLoopVars(_DedupRowLoopArgs):
  """Loop variables for _deduplicate_per_row."""
  pass


def _deduplicate_tensor_per_row(input_tensor, batch_dim):
  """Helper function for deduplicating each row of the provided tensor.

  For each input row, computes the unique values and set them in positions 0
  through num_unique - 1 within the row.

  Args:
    input_tensor: A `Tensor` or `SparseTensor` to be deuplicated per row.
    batch_dim: The batch dimension or number of "rows" in the batch.

  Returns:
    A  `SparseTensor` containing the unique set of values from each
      row of the input. Note: the original order of the input may not be
      preserved.
  """
  max_unique = tf.constant(0, dtype=tf.int64)
  values = tf.TensorArray(
      size=batch_dim,
      dtype=input_tensor.dtype,
      element_shape=[None],
      infer_shape=False)
  indices = tf.TensorArray(
      size=batch_dim,
      dtype=tf.int64,
      element_shape=[None, 2],
      infer_shape=False)

  def _deduplicate_row(dedup_row_loop_vars):
    """Deduplicates the values in the i-th row of the input.

    Args:
      dedup_row_loop_vars: A _DedupRowLoopVars NamedTuple.

    Returns:
      Updated version of the _DedupRowLoopVars for the loop iteration.
    """
    index, input_tensor, indices, values, max_unique = dedup_row_loop_vars
    if isinstance(input_tensor, tf.SparseTensor):

      row = tf.sparse.slice(input_tensor, [index, 0],
                            [1, input_tensor.dense_shape[1]])
      row_values, _ = tf.unique(row.values)
    else:
      row = input_tensor[index]
      row_values, _ = tf.unique(row)

    # Keep track of the maximum number of unique elements in a row, as this
    # will determine the resulting dense shape.
    max_unique = tf.cast(
        tf.maximum(tf.cast(tf.shape(row_values)[0], tf.int64), max_unique),
        tf.int64)
    column_indices = tf.cast(
        tf.expand_dims(tf.range(tf.shape(row_values)[0]), axis=1), tf.int64)
    row_indices = tf.fill(tf.shape(column_indices), tf.cast(index, tf.int64))
    values = values.write(index, row_values)
    indices = indices.write(index, tf.concat([row_indices, column_indices], 1))
    return [
        _DedupRowLoopVars(index + 1, input_tensor, indices, values, max_unique)
    ]

  index = tf.constant(0, tf.int32)
  (loop_output,) = tf.while_loop(
      lambda loop_args: loop_args.index < batch_dim,
      _deduplicate_row,
      [_DedupRowLoopVars(index, input_tensor, indices, values, max_unique)],
      back_prop=False)

  dense_shape = tf.convert_to_tensor(
      [tf.cast(batch_dim, tf.int64),
       tf.cast(loop_output.max_unique, tf.int64)],
      dtype=tf.int64)
  return tf.SparseTensor(
      indices=tf.cast(loop_output.indices.concat(), tf.int64),
      values=loop_output.values.concat(),
      dense_shape=dense_shape)


def bag_of_words(tokens, ngram_range, separator, name=None):
  """Computes a bag of "words" based on the specified ngram configuration.

  A light wrapper around tft.ngrams. First computes ngrams, then transforms the
  ngram representation (list semantics) into a Bag of Words (set semantics) per
  row. Each row reflects the set of *unique* ngrams present in an input record.

  See tft.ngrams for more information.

  Args:
    tokens: a two-dimensional `SparseTensor` of dtype `tf.string` containing
      tokens that will be used to construct a bag of words.
    ngram_range: A pair with the range (inclusive) of ngram sizes to compute.
    separator: a string that will be inserted between tokens when ngrams are
      constructed.
    name: (Optional) A name for this operation.

  Returns:
    A `SparseTensor` containing the unique set of ngrams from each row of the
      input. Note: the original order of the ngrams may not be preserved.
  """
  with tf.compat.v1.name_scope(name, 'bag_of_words'):
    # First compute the ngram representation, which will contain ordered and
    # possibly duplicated ngrams per row.
    all_ngrams = ngrams(tokens, ngram_range, separator)
    # Then deduplicate the ngrams in each row.
    return deduplicate_tensor_per_row(all_ngrams)


def ngrams(tokens, ngram_range, separator, name=None):
  """Create a `SparseTensor` of n-grams.

  Given a `SparseTensor` of tokens, returns a `SparseTensor` containing the
  ngrams that can be constructed from each row.

  `separator` is inserted between each pair of tokens, so " " would be an
  appropriate choice if the tokens are words, while "" would be an appropriate
  choice if they are characters.

  Example:

  `tokens` is a `SparseTensor` with

  indices = [[0, 0], [0, 1], [0, 2], [1, 0], [1, 1], [1, 2], [1, 3]]
  values = ['One', 'was', 'Johnny', 'Two', 'was', 'a', 'rat']
  dense_shape = [2, 4]

  If we set
  ngrams_range = (1,3)
  separator = ' '

  output is a `SparseTensor` with

  indices = [[0, 0], [0, 1], [0, 2], ..., [1, 6], [1, 7], [1, 8]]
  values = ['One', 'One was', 'One was Johnny', 'was', 'was Johnny', 'Johnny',
            'Two', 'Two was', 'Two was a', 'was', 'was a', 'was a rat', 'a',
            'a rat', 'rat']
  dense_shape = [2, 9]

  Args:
    tokens: a two-dimensional`SparseTensor` of dtype `tf.string` containing
      tokens that will be used to construct ngrams.
    ngram_range: A pair with the range (inclusive) of ngram sizes to return.
    separator: a string that will be inserted between tokens when ngrams are
      constructed.
    name: (Optional) A name for this operation.

  Returns:
    A `SparseTensor` containing all ngrams from each row of the input. Note:
    if an ngram appears multiple times in the input row, it will be present the
    same number of times in the output. For unique ngrams, see tft.bag_of_words.

  Raises:
    ValueError: if ngram_range[0] < 1 or ngram_range[1] < ngram_range[0]
  """
  # This function is implemented as follows.  Assume we start with the following
  # `SparseTensor`:
  #
  # indices=[[0, 0], [0, 1], [0, 2], [0, 3], [1, 0], [2, 0], [2, 1], [2, 2]]
  # values=['a', 'b', 'c', 'd', 'q', 'x', 'y', 'z']
  # dense_shape=[3, 4]
  #
  # First we then create shifts of the values and first column of indices,
  # buffering to avoid overrunning the end of the array, so the shifted values
  # (if we are ngrams up to size 3) are
  #
  # shifted_batch_indices[0]=[0, 0, 0, 0, 1, 2, 2, 2]
  # shifted_tokens[0]=['a', 'b', 'c', 'd', 'q', 'x', 'y', 'z']
  #
  # shifted_batch_indices[1]=[0, 0, 0, 1, 2, 2, 2, -1]
  # shifted_tokens[1]=['b', 'c', 'd', 'q', 'x', 'y', 'z', '']
  #
  # shifted_batch_indices[2]=[0, 0, 1, 2, 2, 2, -1, -1]
  # shifted_tokens[2]=['c', 'd', 'q', 'x', 'y', 'z', '', '']
  #
  # These shifted ngrams are used to create the ngrams as follows.  We use
  # tf.string_join to join shifted_tokens[:k] to create k-grams. The `separator`
  # string is inserted between each pair of tokens in the k-gram.
  # The batch that the first of these belonged to is given by
  # shifted_batch_indices[0]. However some of these will cross the boundaries
  # between 'batches' and so we we create a boolean mask which is True when
  # shifted_indices[:k] are all equal.
  #
  # This results in tensors of ngrams, their batch indices and a boolean mask,
  # which we then use to construct the output SparseTensor.
  with tf.compat.v1.name_scope(name, 'ngrams'):
    if ngram_range[0] < 1 or ngram_range[1] < ngram_range[0]:
      raise ValueError('Invalid ngram_range: %r' % (ngram_range,))

    def _sliding_windows(values, num_shifts, fill_value):
      buffered_values = tf.concat(
          [values, tf.fill([num_shifts - 1], fill_value)], 0)
      return [
          tf.slice(buffered_values, [i], tf.shape(input=values))
          for i in range(num_shifts)
      ]

    shifted_batch_indices = _sliding_windows(
        tokens.indices[:, 0], ngram_range[1] + 1,
        tf.constant(-1, dtype=tf.int64))
    shifted_tokens = _sliding_windows(tokens.values, ngram_range[1] + 1, '')

    # Construct a tensor of the form
    # [['a', 'ab, 'abc'], ['b', 'bcd', cde'], ...]
    def _string_join(tensors):
      if tensors:
        return tf.strings.join(tensors, separator=separator)
      else:
        return

    ngrams_array = [_string_join(shifted_tokens[:k])
                    for k in range(ngram_range[0], ngram_range[1] + 1)]
    ngrams_tensor = tf.stack(ngrams_array, 1)

    # Construct a boolean mask for whether each ngram in ngram_tensor is valid,
    # in that each character came from the same batch.
    valid_ngram = tf.equal(
        tf.math.cumprod(
            tf.cast(
                tf.equal(
                    tf.stack(shifted_batch_indices, 1),
                    tf.expand_dims(shifted_batch_indices[0], 1)),
                dtype=tf.int32),
            axis=1), 1)
    valid_ngram = valid_ngram[:, (ngram_range[0] - 1):ngram_range[1]]

    # Construct a tensor with the batch that each ngram in ngram_tensor belongs
    # to.
    batch_indices = tf.tile(tf.expand_dims(tokens.indices[:, 0], 1),
                            [1, ngram_range[1] + 1 - ngram_range[0]])

    # Apply the boolean mask and construct a SparseTensor with the given indices
    # and values, where another index is added to give the position within a
    # batch.
    batch_indices = tf.boolean_mask(tensor=batch_indices, mask=valid_ngram)
    ngrams_tensor = tf.boolean_mask(tensor=ngrams_tensor, mask=valid_ngram)
    instance_indices = segment_indices(batch_indices)
    dense_shape_second_dim = tf.maximum(
        tf.reduce_max(input_tensor=instance_indices), -1) + 1
    return tf.SparseTensor(
        indices=tf.stack([batch_indices, instance_indices], 1),
        values=ngrams_tensor,
        dense_shape=tf.stack(
            [tokens.dense_shape[0], dense_shape_second_dim]))


def word_count(tokens, name=None):
  """Find the token count of each document/row.

  `tokens` is either a `RaggedTensor` or `SparseTensor`, representing tokenized
  strings. This function simply returns size of each row, so the dtype is not
  constrained to string.

  Args:
    tokens: either
      (1) a two-dimensional `SparseTensor`, or
      (2) a `RaggedTensor` with ragged rank of 1, non-ragged rank of 1
      of dtype `tf.string` containing tokens to be counted
    name: (Optional) A name for this operation.

  Returns:
    A one-dimensional `Tensor` the token counts of each row.

  Raises:
    ValueError: if tokens is neither sparse nor ragged
  """
  with tf.compat.v1.name_scope(name, 'word_count'):
    if isinstance(tokens, tf.RaggedTensor):
      return tokens.row_lengths()
    elif isinstance(tokens, tf.SparseTensor):
      result = tf.sparse.reduce_sum(
          tf.SparseTensor(indices=tokens.indices,
                          values=tf.ones_like(tokens.values, dtype=tf.int64),
                          dense_shape=tokens.dense_shape),
          axis=1)
      result.set_shape([tokens.shape[0]])
      return result
    else:
      raise ValueError('Invalid token tensor')


def hash_strings(strings, hash_buckets, key=None, name=None):
  """Hash strings into buckets.

  Args:
    strings: a `Tensor` or `SparseTensor` of dtype `tf.string`.
    hash_buckets: the number of hash buckets.
    key: optional. An array of two Python `uint64`. If passed, output will be
      a deterministic function of `strings` and `key`. Note that hashing will be
      slower if this value is specified.
    name: (Optional) A name for this operation.

  Returns:
    A `Tensor` or `SparseTensor` of dtype `tf.int64` with the same shape as the
    input `strings`.

  Raises:
    TypeError: if `strings` is not a `Tensor` or `SparseTensor` of dtype
    `tf.string`.
  """
  if (not isinstance(strings, (tf.Tensor,
                               tf.SparseTensor))) or strings.dtype != tf.string:
    raise TypeError(
        'Input to hash_strings must be a Tensor or SparseTensor of dtype '
        'string; got {}'.
        format(strings.dtype))
  if isinstance(strings, tf.SparseTensor):
    return tf.SparseTensor(indices=strings.indices,
                           values=hash_strings(
                               strings.values, hash_buckets, key),
                           dense_shape=strings.dense_shape)
  if name is None:
    name = 'hash_strings'
  if key is None:
    return tf.strings.to_hash_bucket_fast(strings, hash_buckets, name=name)
  return tf.strings.to_hash_bucket_strong(strings, hash_buckets, key, name=name)


def bucketize(x, num_buckets, epsilon=None, weights=None, elementwise=False,
              name=None):
  """Returns a bucketized column, with a bucket index assigned to each input.

  Args:
    x: A numeric input `Tensor` or `SparseTensor` whose values should be mapped
      to buckets.  For a `SparseTensor` only non-missing values will be included
      in the quantiles computation, and the result of `bucketize` will be a
      `SparseTensor` with non-missing values mapped to buckets.
    num_buckets: Values in the input `x` are divided into approximately
      equal-sized buckets, where the number of buckets is num_buckets.
      This is a hint. The actual number of buckets computed can be
      less or more than the requested number. Use the generated metadata to
      find the computed number of buckets.
    epsilon: (Optional) Error tolerance, typically a small fraction close to
      zero. If a value is not specified by the caller, a suitable value is
      computed based on experimental results.  For `num_buckets` less
      than 100, the value of 0.01 is chosen to handle a dataset of up to
      ~1 trillion input data values.  If `num_buckets` is larger,
      then epsilon is set to (1/`num_buckets`) to enforce a stricter
      error tolerance, because more buckets will result in smaller range for
      each bucket, and so we want the boundaries to be less fuzzy.
      See analyzers.quantiles() for details.
    weights: (Optional) Weights tensor for the quantiles. Tensor must have the
      same shape as x.
    elementwise: (Optional) If true, bucketize each element of the tensor
      independently.
    name: (Optional) A name for this operation.

  Returns:
    A `Tensor` of the same shape as `x`, with each element in the
    returned tensor representing the bucketized value. Bucketized value is
    in the range [0, actual_num_buckets). Sometimes the actual number of buckets
    can be different than num_buckets hint, for example in case the number of
    distinct values is smaller than num_buckets, or in cases where the
    input values are not uniformly distributed.

  Raises:
    ValueError: If value of num_buckets is not > 1.
  """
  with tf.compat.v1.name_scope(name, 'bucketize'):
    if not isinstance(num_buckets, int):
      raise TypeError('num_buckets must be an int, got %s' % type(num_buckets))

    if num_buckets < 1:
      raise ValueError('Invalid num_buckets %d' % num_buckets)

    if epsilon is None:
      # See explanation in args documentation for epsilon.
      epsilon = min(1.0 / num_buckets, 0.01)

    x_values = x.values if isinstance(x, tf.SparseTensor) else x
    bucket_boundaries = analyzers.quantiles(
        x_values, num_buckets, epsilon, weights,
        reduce_instance_dims=not elementwise)

    if not elementwise:
      return apply_buckets(x, bucket_boundaries)

    num_features = tf.math.reduce_prod(x.get_shape()[1:])
    bucket_boundaries = tf.reshape(bucket_boundaries, [num_features, -1])
    x_reshaped = tf.reshape(x, [-1, num_features])
    bucketized = []
    for idx, boundaries in enumerate(tf.unstack(bucket_boundaries, axis=0)):
      bucketized.append(apply_buckets(x_reshaped[:, idx],
                                      tf.expand_dims(boundaries, axis=0)))
    return tf.reshape(tf.stack(bucketized, axis=1),
                      [-1] + x.get_shape().as_list()[1:])


def bucketize_per_key(x, key, num_buckets, epsilon=None, name=None):
  """Returns a bucketized column, with a bucket index assigned to each input.

  Args:
    x: A numeric input `Tensor` or `SparseTensor` with rank 1, whose values
      should be mapped to buckets.  `SparseTensor`s will have their non-missing
      values mapped and missing values left as missing.
    key: A Tensor or `SparseTensor` with the same shape as `x` and dtype
      tf.string.  If `x` is a `SparseTensor`, `key` must exactly match `x` in
      everything except values, i.e. indices and dense_shape must be identical.
    num_buckets: Values in the input `x` are divided into approximately
      equal-sized buckets, where the number of buckets is num_buckets.
    epsilon: (Optional) see `bucketize`
    name: (Optional) A name for this operation.

  Returns:
    A `Tensor` of the same shape as `x`, with each element in the
    returned tensor representing the bucketized value. Bucketized value is
    in the range [0, actual_num_buckets).

  Raises:
    ValueError: If value of num_buckets is not > 1.
  """
  with tf.compat.v1.name_scope(name, 'bucketize_per_key'):
    if not isinstance(num_buckets, int):
      raise TypeError(
          'num_buckets must be an int, got {}'.format(type(num_buckets)))

    if num_buckets < 1:
      raise ValueError('Invalid num_buckets {}'.format(num_buckets))

    if epsilon is None:
      # See explanation in args documentation for epsilon.
      epsilon = min(1.0 / num_buckets, 0.01)

    (key_vocab, bucket_boundaries, scale_factor_per_key, shift_per_key,
     actual_num_buckets) = (
         analyzers._quantiles_per_key(  # pylint: disable=protected-access
             x.values if isinstance(x, tf.SparseTensor) else x,
             key.values if isinstance(key, tf.SparseTensor) else key,
             num_buckets, epsilon))
    return _apply_buckets_with_keys(x, key, key_vocab, bucket_boundaries,
                                    scale_factor_per_key, shift_per_key,
                                    actual_num_buckets)


def _lookup_key(key, key_vocab):
  initializer = tf.lookup.KeyValueTensorInitializer(
      keys=key_vocab,
      values=tf.cast(tf.range(tf.size(key_vocab)), tf.int64),
      key_dtype=tf.string,
      value_dtype=tf.int64)
  table = tf.lookup.StaticHashTable(initializer, default_value=-1)
  key_indices = table.lookup(key)
  with tf.control_dependencies([tf.compat.v1.assert_non_negative(key_indices)]):
    return tf.identity(key_indices)


def _apply_buckets_with_keys(x,
                             key,
                             key_vocab,
                             bucket_boundaries,
                             scale_factor_per_key,
                             shift_per_key,
                             num_buckets,
                             name=None):
  """Bucketize a Tensor or SparseTensor where boundaries depend on the index.

  Args:
    x: A 1-d Tensor or SparseTensor.
    key: A 1-d Tensor or SparseTensor with the same size as x.
    key_vocab: A vocab containing all keys.  Must be exhaustive, an
        out-of-vocab entry in `key` will cause a crash.
    bucket_boundaries: A rank-1 Tensor.
    scale_factor_per_key: A rank-1 Tensor of shape (key_size,).
    shift_per_key: A rank-1 Tensor of shape (key_size,).
    num_buckets: A scalar.
    name: (Optional) A name for this operation.

  Returns:
    A tensor with the same shape as `x` and dtype tf.int64
  """
  with tf.compat.v1.name_scope(name, 'apply_buckets_with_keys'):
    x_values = x.values if isinstance(x, tf.SparseTensor) else x
    key_values = key.values if isinstance(key, tf.SparseTensor) else key

<<<<<<< HEAD
    x_values = tf.cast(x_values, tf.float64, name='Cast_float0')
=======
    x_values = tf.cast(x_values, dtype=tf.float32)
>>>>>>> 5dcdacaf
    # Convert `key_values` to indices in key_vocab.  We must use apply_function
    # since this uses a Table.
    key_indices = _lookup_key(key_values, key_vocab)

    # Apply the per-key offsets to x, which produces offset buckets (where the
    # bucket offset is an integer offset).  Then remove this offset to get the
    # actual per-key buckets for x.
    scale_factors = tf.gather(scale_factor_per_key, key_indices)
    shifts = tf.gather(shift_per_key, key_indices)

    transformed_x = x_values * scale_factors + shifts
    offset_buckets = tf.cast(
        quantile_ops.bucketize_with_input_boundaries(
            transformed_x, tf.cast(bucket_boundaries, tf.float32)),
        dtype=tf.int64)

    max_bucket = num_buckets - 1

    # Shift the bucket numbers back to the correct range [0, num_buckets].
    # We use max_bucket-1 due to different keys sharing 1 boundary.
    corrected_buckets = offset_buckets - ((max_bucket - 1) * key_indices)
    bucketized_values = tf.clip_by_value(corrected_buckets, 0, max_bucket)

    # Attach the relevant metadata to result, so that the corresponding
    # output feature will have this metadata set.
    min_value = tf.constant(0, tf.int64)
    schema_inference.set_tensor_schema_override(
        bucketized_values, min_value, max_bucket)

    if isinstance(x, tf.SparseTensor):
      result = tf.SparseTensor(x.indices, bucketized_values, x.dense_shape)
    else:
      result = bucketized_values

    return result


def apply_buckets_with_interpolation(x, bucket_boundaries, name=None):
  """Interpolates within the provided buckets and then normalizes to 0 to 1.

  A method for normalizing continuous numeric data to the range [0, 1].
  Numeric values are first bucketized according to the provided boundaries, then
  linearly interpolated within their respective bucket ranges. Finally, the
  interpolated values are normalized to the range [0, 1]. Values that are
  less than or equal to the lowest boundary, or greater than or equal to the
  highest boundary, will be mapped to 0 and 1 respectively.

  This is a non-linear approach to normalization that is less sensitive to
  outliers than min-max or z-score scaling. When outliers are present, standard
  forms of normalization can leave the majority of the data compressed into a
  very small segment of the output range, whereas this approach tends to spread
  out the more frequent values (if quantile buckets are used). Note that
  distance relationships in the raw data are not necessarily preserved (data
  points that close to each other in the raw feature space may not be equally
  close in the transformed feature space). This means that unlike linear
  normalization methods, correlations between features may be distorted by the
  transformation.

  Args:
    x: A numeric input `Tensor`/`SparseTensor` (tf.float[32|64], tf.int[32|64])
    bucket_boundaries: Sorted bucket boundaries as a rank-2 `Tensor`.
    name: (Optional) A name for this operation.

  Returns:
    A `Tensor` or `SparseTensor` of the same shape as `x`, normalized to the
      range [0, 1]. If the input x is tf.float64, the returned values will be
      tf.float64. Otherwise, returned values are tf.float32.

  """
  with tf.compat.v1.name_scope(name, 'buckets_with_interpolation'):
    tf.assert_rank(bucket_boundaries, 2)
    x_values = x
    compose_result_fn = lambda values: values
    if isinstance(x, tf.SparseTensor):
      x_values = x.values
      compose_result_fn = (lambda values: tf.SparseTensor(  # pylint: disable=g-long-lambda
          indices=x.indices, values=values, dense_shape=x.dense_shape))
    if not check_ops.is_numeric_tensor(x_values):
      raise ValueError(
          'Input tensor to be normalized must be numeric, got {}.'.format(
              x_values.dtype))
    return_type = tf.float64 if x.dtype == tf.float64 else tf.float32
    num_boundaries = tf.to_int64(tf.shape(bucket_boundaries)[1])

    # The TF BucketizeWithInputBoundaries Op expects boundaries as tf.float32.
    bucket_boundaries = tf.cast(bucket_boundaries, tf.float32)
    bucket_indices = tf.cast(
        quantile_ops.bucketize_with_input_boundaries(
            x_values, boundaries=bucket_boundaries, name='assign_buckets'),
        tf.int64)

    # Get max, min, and width of the corresponding bucket for each element.
    bucket_max = tf.cast(
        tf.gather(
            tf.concat([bucket_boundaries[0], bucket_boundaries[:, -1]], axis=0),
            bucket_indices), return_type)
    bucket_min = tf.cast(
        tf.gather(
            tf.concat([bucket_boundaries[:, 0], bucket_boundaries[0]], axis=0),
            bucket_indices), return_type)
    bucket_width = bucket_max - bucket_min
    zeros = tf.zeros_like(x_values, dtype=return_type)
    ones = tf.ones_like(x_values, dtype=return_type)

    # Linearly interpolate each value within its respective bucket range.
<<<<<<< HEAD
    interpolation_value = ((tf.cast(x, return_type) - bucket_min) /
                           bucket_width)
=======
    interpolation_value = (
        (tf.dtypes.cast(x_values, return_type) - bucket_min) / bucket_width)
>>>>>>> 5dcdacaf
    bucket_interpolation = tf.verify_tensor_all_finite(
        tf.where(
            # If bucket index is first or last, which represents "less than
            # min" and "greater than max" respectively, the bucket logically
            # has an infinite width and we can't meaningfully interpolate.
            tf.logical_or(
                tf.equal(bucket_indices, 0),
                tf.equal(bucket_indices, num_boundaries)),
            zeros,
            tf.where(
                # If the bucket width is zero due to numerical imprecision,
                # there is no point in interpolating
                tf.equal(bucket_width, 0.0),
                ones / 2.0,
                # Finally, for a bucket with a valid width, we can interpolate.
                interpolation_value)),
        'bucket_interpolation')
    bucket_indices_with_interpolation = tf.cast(
        tf.maximum(bucket_indices - 1, 0), return_type) + bucket_interpolation

    # Normalize the interpolated values to the range [0, 1].
    denominator = tf.cast(tf.maximum(num_boundaries - 1, 1), return_type)
    normalized_values = tf.div(bucket_indices_with_interpolation, denominator)
    # If there is only one boundary, all values < the boundary are 0, all values
    # >= the boundary are 1.
    single_boundary_values = lambda: tf.where(  # pylint: disable=g-long-lambda
        tf.equal(bucket_indices, 0), zeros, ones)
    normalized_result = tf.cond(
        tf.equal(num_boundaries, 1),
        single_boundary_values, lambda: normalized_values)
    return compose_result_fn(normalized_result)


def apply_buckets(x, bucket_boundaries, name=None):
  """Returns a bucketized column, with a bucket index assigned to each input.

  Args:
    x: A numeric input `Tensor` or `SparseTensor` whose values should be mapped
        to buckets.  For `SparseTensor`s, the non-missing values will be mapped
        to buckets and missing value left missing.
    bucket_boundaries: The bucket boundaries represented as a rank 2 `Tensor`.
    name: (Optional) A name for this operation.

  Returns:
    A `Tensor` of the same shape as `x`, with each element in the
    returned tensor representing the bucketized value. Bucketized value is
    in the range [0, len(bucket_boundaries)].
  """
  tf.compat.v1.assert_rank(bucket_boundaries, 2)
  with tf.compat.v1.name_scope(name, 'apply_buckets'):
    x_values = x.values if isinstance(x, tf.SparseTensor) else x
    buckets = quantile_ops.bucketize_with_input_boundaries(
        x_values, boundaries=bucket_boundaries, name='assign_buckets')
    # Convert to int64 because int32 is not compatible with tf.Example parser.
    # See _TF_EXAMPLE_ALLOWED_TYPES in FixedColumnRepresentation()
    # in tf_metadata/dataset_schema.py
    bucketized_values = tf.cast(buckets, dtype=tf.int64)

    # Attach the relevant metadata to result, so that the corresponding
    # output feature will have this metadata set.
    min_value = tf.constant(0, tf.int64)
    max_value = tf.shape(input=bucket_boundaries)[1]
    schema_inference.set_tensor_schema_override(
        bucketized_values, min_value, max_value)
    _annotate_buckets(bucketized_values, bucket_boundaries)

    if isinstance(x, tf.SparseTensor):
      result = tf.SparseTensor(x.indices, bucketized_values, x.dense_shape)
    else:
      result = bucketized_values
    return result


def _annotate_buckets(x, bucket_boundaries):
  """Annotates a bucketized tensor with the boundaries that were applied.

  Creates a deferred annotation for the specified tensor.

  Args:
    x: The tensor to annotate.
    bucket_boundaries: A tensor of boundaries that were used to bucketize x.
  """
  # The annotations proto currently isn't available in OSS builds, so schema
  # annotations are not supported.
  try:
    message_type = annotations_pb2.BucketBoundaries.DESCRIPTOR.full_name
  except NameError:
    return
  # The BucketBoundaries annotation expects a float field.
  bucket_boundaries = tf.cast(bucket_boundaries, tf.float32)
  # Some callers provide rank 2 boundaries like [[.25], [.5], [.75], [1.]],
  # whereas we expect rank 2 boundaries like [[.25, .5, .75, 1.]]
  bucket_boundaries = tf.reshape(bucket_boundaries, [-1])
  bucket_boundaries = tf.expand_dims(bucket_boundaries, 0)
  size = (tf.shape(bucket_boundaries)[1],)
  message_proto = tf.raw_ops.EncodeProto(sizes=[size],
                                         values=[bucket_boundaries],
                                         field_names=['boundaries'],
                                         message_type=message_type)
  assert message_proto.shape == [1]
  message_proto = message_proto[0]

  type_url = os.path.join(schema_inference.ANNOTATION_PREFIX_URL, message_type)
  schema_inference.annotate(type_url, message_proto, tensor=x)<|MERGE_RESOLUTION|>--- conflicted
+++ resolved
@@ -163,13 +163,7 @@
     if output_min >= output_max:
       raise ValueError('output_min must be less than output_max')
 
-<<<<<<< HEAD
-    x = tf.cast(x, tf.float64, name='Cast_Float')
-
-    min_x_value, max_x_value = analyzers._min_and_max(  # pylint: disable=protected-access
-        x, reduce_instance_dims=not elementwise)
-=======
-    x = tf.cast(x, dtype=tf.float32)
+    x = tf.cast(x, tf.float32, name='Cast_Float')
     if key is None:
       min_x_value, max_x_value = analyzers._min_and_max(  # pylint: disable=protected-access
           x, reduce_instance_dims=not elementwise)
@@ -181,7 +175,6 @@
 
       key_indices = _lookup_key(key.values if isinstance(key, tf.SparseTensor)
                                 else key, key_vocab)
->>>>>>> 5dcdacaf
 
       min_x_value = tf.gather(min_x_value, key_indices, axis=-1)
       max_x_value = tf.gather(max_x_value, key_indices, axis=-1)
@@ -547,16 +540,11 @@
         (tf.cast(reduced_term_freq, dtype=tf.float64))) + 1
 
   gathered_idfs = tf.gather(tf.squeeze(idf), term_frequency.indices[:, 1])
-<<<<<<< HEAD
+
   tfidf_values = (
-    tf.cast(term_frequency.values, tf.float64, name='Calc_tfidf1') *
-    tf.cast(gathered_idfs, tf.float64, name='Calc_tfidf2')
+    tf.cast(term_frequency.values, tf.float32, name='Calc_tfidf1') *
+    tf.cast(gathered_idfs, tf.float32, name='Calc_tfidf2')
     )
-=======
-  tfidf_values = tf.cast(
-      term_frequency.values, dtype=tf.float32) * tf.cast(
-          gathered_idfs, dtype=tf.float32)
->>>>>>> 5dcdacaf
 
   return tf.SparseTensor(
       indices=term_frequency.indices,
@@ -1393,11 +1381,8 @@
     x_values = x.values if isinstance(x, tf.SparseTensor) else x
     key_values = key.values if isinstance(key, tf.SparseTensor) else key
 
-<<<<<<< HEAD
-    x_values = tf.cast(x_values, tf.float64, name='Cast_float0')
-=======
-    x_values = tf.cast(x_values, dtype=tf.float32)
->>>>>>> 5dcdacaf
+    x_values = tf.cast(x_values, tf.float32, name='Cast_float0')
+
     # Convert `key_values` to indices in key_vocab.  We must use apply_function
     # since this uses a Table.
     key_indices = _lookup_key(key_values, key_vocab)
@@ -1503,13 +1488,9 @@
     ones = tf.ones_like(x_values, dtype=return_type)
 
     # Linearly interpolate each value within its respective bucket range.
-<<<<<<< HEAD
-    interpolation_value = ((tf.cast(x, return_type) - bucket_min) /
-                           bucket_width)
-=======
+
     interpolation_value = (
-        (tf.dtypes.cast(x_values, return_type) - bucket_min) / bucket_width)
->>>>>>> 5dcdacaf
+        (tf.cast(x_values, return_type) - bucket_min) / bucket_width)
     bucket_interpolation = tf.verify_tensor_all_finite(
         tf.where(
             # If bucket index is first or last, which represents "less than
