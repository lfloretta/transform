--- conflicted
+++ resolved
@@ -4,10 +4,10 @@
 ## Major Features and Improvements
 
 ## Bug Fixes and Other Changes
-<<<<<<< HEAD
+
 * Now `tft.sparse_tensor_to_dense_with_shape` accepts an optional 
    argument `default_value` which is set default to 0.
-=======
+
 * `tft.vocabulary` and `tft.compute_and_apply_vocabulary` now support
   `fingerprint_shuffle` to sort the vocabularies by fingerprint instead of
   counts. This is useful for load balancing the training parameter servers.
@@ -32,7 +32,6 @@
 * Version is now accessible as `tensorflow_transform.__version__`.
 * Depends on `apache-beam[gcp]>=2.11,<3`.
 * Depends on `protobuf>=3.7,<4`.
->>>>>>> d37c817e
 
 ## Breaking changes
 * Coders now return index and value features rather than a combined feature for
